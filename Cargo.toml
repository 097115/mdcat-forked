--- conflicted
+++ resolved
@@ -24,11 +24,7 @@
 term_size = "^0.3"
 url = "^2.1"
 fehler = "^1"
-<<<<<<< HEAD
-thiserror = "^1"
-=======
 anyhow = "^1"
->>>>>>> 63f6e04a
 
 # Dependency for reqwest which lets Kitty, iTerm2 and perhaps others
 # fetch images from HTTP(S) URLs for display.  Without reqwest we use curl to
